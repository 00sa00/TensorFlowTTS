name: CI

on:
  push:
    branches:
      - master
  pull_request:
    branches:
      - master
  schedule:
    - cron: 0 0 * * 1

jobs:
  linter_and_test:
    runs-on: ubuntu-18.04
    strategy:
      max-parallel: 10
      matrix:
        python-version: [3.6]
        tensorflow-version: [2.1.0]
    steps:
      - uses: actions/checkout@master
      - uses: actions/setup-python@v1
        with:
          python-version: ${{ matrix.python-version }}
          architecture: 'x64'
      - uses: actions/cache@v1
        with:
          path: ~/.cache/pip
          key: ${{ runner.os }}-${{ matrix.python-version }}-${{ matrix.pytorch-version }}-pip-${{ hashFiles('**/setup.py') }}
          restore-keys: |
            ${{ runner.os }}-${{ matrix.python-version }}-${{ matrix.tensorflow-version }}-pip-
      - name: Install dependencies
        run: |
          # install python modules
          python -m pip install --upgrade pip
          pip install -q -U numpy
          pip install -q tensorflow-gpu==${{ matrix.tensorflow-version }}
          pip install -q -e .
          pip install -q -e .[test]
      - name: Flake8
        run: |
<<<<<<< HEAD
          flake8 tensorflow_tts --ignore F401,H102,W504,H238,D104,H306,H405,D205,E371,E731,D105,D102,D402,D401,E704
=======
          flake8 tensorflow_tts --ignore F401,H102,W504,H238,D104,H306,H405,D205,E371,E731,D105,D102,D402,D401,E306,F811
>>>>>>> a60b3b5b
      - name: Pytest
        run: |
          pytest test<|MERGE_RESOLUTION|>--- conflicted
+++ resolved
@@ -40,11 +40,7 @@
           pip install -q -e .[test]
       - name: Flake8
         run: |
-<<<<<<< HEAD
-          flake8 tensorflow_tts --ignore F401,H102,W504,H238,D104,H306,H405,D205,E371,E731,D105,D102,D402,D401,E704
-=======
-          flake8 tensorflow_tts --ignore F401,H102,W504,H238,D104,H306,H405,D205,E371,E731,D105,D102,D402,D401,E306,F811
->>>>>>> a60b3b5b
+          flake8 tensorflow_tts --ignore F401,H102,W504,H238,D104,H306,H405,D205,E371,E731,D105,D102,D402,D401,E306,F811,E704
       - name: Pytest
         run: |
           pytest test