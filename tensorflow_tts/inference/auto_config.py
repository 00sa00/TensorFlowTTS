# -*- coding: utf-8 -*-
# Copyright 2020 The HuggingFace Inc. team and Minh Nguyen (@dathudeptrai)
#
# Licensed under the Apache License, Version 2.0 (the "License");
# you may not use this file except in compliance with the License.
# You may obtain a copy of the License at
#
#     http://www.apache.org/licenses/LICENSE-2.0
#
# Unless required by applicable law or agreed to in writing, software
# distributed under the License is distributed on an "AS IS" BASIS,
# WITHOUT WARRANTIES OR CONDITIONS OF ANY KIND, either express or implied.
# See the License for the specific language governing permissions and
# limitations under the License.
"""Tensorflow Auto Config modules."""

import logging
import yaml
from collections import OrderedDict

from tensorflow_tts.configs import (
    FastSpeechConfig,
    FastSpeech2Config,
    MelGANGeneratorConfig,
    MultiBandMelGANGeneratorConfig,
    Tacotron2Config,
)

CONFIG_MAPPING = OrderedDict(
    [
        ("fastspeech", FastSpeechConfig),
        ("fastspeech2", FastSpeech2Config),
        ("multiband_melgan_generator", MultiBandMelGANGeneratorConfig),
<<<<<<< HEAD
        ("melgan_generator", MelGANGeneratorConfig),
        ("tacotron2", Tacotron2Config)
=======
        ("tacotron2", Tacotron2Config),
>>>>>>> b688773d
    ]
)


class AutoConfig:
    def __init__(self):
        raise EnvironmentError(
            "AutoConfig is designed to be instantiated "
            "using the `AutoConfig.from_pretrained(pretrained_path)` method."
        )

    @classmethod
    def from_pretrained(cls, pretrained_path, **kwargs):
        with open(pretrained_path) as f:
            config = yaml.load(f, Loader=yaml.Loader)

        try:
            model_type = config["model_type"]
            config_class = CONFIG_MAPPING[model_type]
            config_class = config_class(**config[model_type + "_params"], **kwargs)
            return config_class
        except Exception:
            raise ValueError(
                "Unrecognized model in {}. "
                "Should have a `model_type` key in its config.json, or contain one of the following strings "
                "in its name: {}".format(
                    pretrained_path, ", ".join(CONFIG_MAPPING.keys())
                )
            )<|MERGE_RESOLUTION|>--- conflicted
+++ resolved
@@ -31,12 +31,8 @@
         ("fastspeech", FastSpeechConfig),
         ("fastspeech2", FastSpeech2Config),
         ("multiband_melgan_generator", MultiBandMelGANGeneratorConfig),
-<<<<<<< HEAD
         ("melgan_generator", MelGANGeneratorConfig),
         ("tacotron2", Tacotron2Config)
-=======
-        ("tacotron2", Tacotron2Config),
->>>>>>> b688773d
     ]
 )
 
